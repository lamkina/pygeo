"""
BaseDVGeo

Holds a basic version of a DVGeo geometry object to be used with a parametric geometry engine
Enables the use of ESP (Engineering Sketch Pad) and OpenVSP (Open Vehicle Sketch Pad) with the MACH-Aero framework

"""

# Standard Python modules
from abc import abstractmethod
from collections import OrderedDict
<<<<<<< HEAD

# External modules
=======
import numpy as np
import copy
>>>>>>> 94909eba
from mpi4py import MPI
from pyspline.utils import closeTecplot, openTecplot, writeTecplot1D

# Local modules
from .BaseDVGeo import BaseDVGeometry
<<<<<<< HEAD
=======
from .designVars import geoDVComposite
from pyspline.utils import openTecplot, closeTecplot, writeTecplot1D
>>>>>>> 94909eba


class DVGeoSketch(BaseDVGeometry):
    """A class for manipulating parametric geometry

    The purpose of the BaseDVGeoSketchy class is to provide translation
    of the ESP/OpenVSP geometry engine to externally supplied surfaces. This
    allows the use of ESP/OpenVSP design variables to control the MACH
    framework.

    There are several import limitations:

    1. Since ESP and OpenVSP are surface based only, they cannot be used to
    parameterize a geometry that doesn't lie on the surface. This
    means it cannot be used for structural analysis. It is generally
    possible use most of the constraints DVConstraints since most of
    those points lie on the surface.

    2. It cannot handle *moving* intersection. A geometry with static
    intersections is fine as long as the intersection doesn't move

    3. It does not support complex numbers for the complex-step method.

    4. It does not support separate configurations.

    5. Because of limitations with ESP and OpenVSP, this class
    uses parallel finite differencing to obtain the required Jacobian
    matrices.

    Parameters
    ----------
    fileName : str
       filename of .vsp3 file (OpenVSP) or .csm file (ESP).

    comm : MPI Intra Comm
       Comm on which to build operate the object. This is used to
       perform embarrassingly parallel finite differencing. Defaults to
       MPI.COMM_WORLD.

    scale : float
       A global scale factor from the ESP/VSP geometry to incoming (CFD) mesh
       geometry. For example, if the ESP/VSP model is in inches, and the CFD
       in meters, scale=0.0254.

    """

    def __init__(self, fileName, comm=MPI.COMM_WORLD, scale=1.0, projTol=0.01):
        super().__init__(fileName=fileName)

        # this scales coordinates from model to mesh geometry
        self.modelScale = scale
        # and this scales coordinates from mesh to model geometry
        self.meshScale = 1.0 / scale
        self.projTol = projTol * self.meshScale  # default input is in meters.

        self.updatedJac = {}
        self.comm = comm

        # Initial list of DVs
        self.DVs = OrderedDict()

    def addCompositeDV(self, dvName, ptSetName=None, u=None, scale=None, comm=None):
        """
        Add composite DVs. Note that this is essentially a preprocessing call which only works in serial
        at the moment.
        Parameters
        ----------
        dvName : str
            The name of the composite DVs
        ptSetName : str, optional
            If the matrices need to be computed, then a point set must be specified, by default None
        u : ndarray, optional
            The u matrix used for the composite DV, by default None
        scale : float or ndarray, optional
            The scaling applied to this DV, by default None
        """
        NDV = self.getNDV()

        if u is not None:
            # we are after a square matrix
            if u.shape != (NDV, NDV):
                raise ValueError(f"The shapes don't match! Got shape = {u.shape} but NDV = {NDV}")
            if scale is None:
                raise ValueError("If u is provided, then scale must also be provided.")
            s = None
        else:
            if ptSetName is None:
                raise ValueError("If u and s need to be computed, you must specify the ptSetName")
            if not self.updatedJac[ptSetName]:
                self._computeSurfJacobian()

            J_full = self.pointSets[ptSetName].jac

            u, s, _ = np.linalg.svd(J_full.T, full_matrices=False)

            scale = np.sqrt(s)
            # normalize the scaling
            scale = scale * (NDV / np.sum(scale))

        # map the initial design variable values
        # we do this manually instead of calling self.mapVecToComp
        # because self.DVComposite.u isn't available yet
        values = u.T @ self.convertDictToSensitivity(self.getValues())

        self.DVComposite = geoDVComposite(dvName, values, NDV, u, scale=scale, s=s)

        self.useComposite = True

    def getValues(self):
        """
        Generic routine to return the current set of design
        variables. Values are returned in a dictionary format
        that would be suitable for a subsequent call to setValues()

        Returns
        -------
        dvDict : dict
            Dictionary of design variables
        """
        dvDict = OrderedDict()
        for dvName in self.DVs:
            dvDict[dvName] = self.DVs[dvName].value

        if self.useComposite:
            dvDict = self.mapXDictToComp(dvDict)

        return dvDict

    def getVarNames(self, pyOptSparse=False):
        """
        Return a list of the design variable names. This is typically
        used when specifying a wrt= argument for pyOptSparse.

        Examples
        --------
        >>> optProb.addCon(.....wrt=DVGeo.getVarNames())
        """
        if not self.useComposite:
            names = list(self.DVs.keys())
        else:
            names = [self.DVComposite.name]

        return names

    def convertDictToSensitivity(self, dIdxDict):
        """
        This function performs the reverse operation of
        convertSensitivityToDict(); it transforms the dictionary back
        into an array. This function is important for the matrix-free
        interface.
        Parameters
        ----------
        dIdxDict : dictionary
           Dictionary of information keyed by this object's
           design variables
        Returns
        -------
        dIdx : array
           Flattened array of length getNDV().
        """
        DVCount = self.getNDV()

        dIdx = np.zeros(DVCount, dtype="d")
        i = 0
        for key in self.DVs:
            dv = self.DVs[key]
            dIdx[i : i + dv.nVal] = dIdxDict[key]
            i += dv.nVal

        return dIdx

    def convertSensitivityToDict(self, dIdx, out1D=False, useCompositeNames=False):
        """
        This function takes the result of totalSensitivity and
        converts it to a dict for use in pyOptSparse
        Parameters
        ----------
        dIdx : array
           Flattened array of length getNDV(). Generally it comes from
           a call to totalSensitivity()
        out1D : boolean
            If true, creates a 1D array in the dictionary instead of 2D.
            This function is used in the matrix-vector product calculation.
        useCompositeNames : boolean
            Whether the sensitivity dIdx is with respect to the composite DVs or the original DVGeo DVs.
            If False, the returned dictionary will have keys corresponding to the original set of geometric DVs.
            If True,  the returned dictionary will have replace those with a single key corresponding to the composite DV name.
        Returns
        -------
        dIdxDict : dictionary
           Dictionary of the same information keyed by this object's
           design variables
        """

        # compute the various DV offsets
        # DVCountGlobal= self._getDVOffsets()

        i = 0
        dIdxDict = {}
        for key in self.DVs:
            dv = self.DVs[key]
            if out1D:
                dIdxDict[key] = np.ravel(dIdx[:, i : i + dv.nVal])
            else:
                dIdxDict[key] = np.array(dIdx[:, i : i + dv.nVal])
            i += dv.nVal

        # replace other names with user
        if useCompositeNames and self.useComposite:
            array = []
            for _key, val in dIdxDict.items():
                array.append(val)
            array = np.column_stack(array)
            dIdxDict = {self.DVComposite.name: array}

        return dIdxDict

    @abstractmethod
    def addVariable(self):
        """
        Add a design variable definition.
        """
        pass

    def addVariablesPyOpt(self, optProb):
        """
        Add the current set of variables to the optProb object.

        Parameters
        ----------
        optProb : pyOpt_optimization class
            Optimization problem definition to which variables are added
        """
        # add the linear DV constraints that replace the existing bounds!
        if self.useComposite:
            dv = self.DVComposite
            optProb.addVarGroup(dv.name, dv.nVal, "c", value=dv.value, lower=dv.lower, upper=dv.upper, scale=dv.scale)
            lb = {}
            ub = {}

            for dvName in self.DVs:
                dv = self.DVs[dvName]
                lb[dvName] = dv.lower
                ub[dvName] = dv.upper

            lb = self.convertDictToSensitivity(lb)
            ub = self.convertDictToSensitivity(ub)

            optProb.addConGroup(
                f"{self.DVComposite.name}_con",
                self.getNDV(),
                lower=lb,
                upper=ub,
                scale=1.0,
                linear=True,
                wrt=self.DVComposite.name,
                jac={self.DVComposite.name: self.DVComposite.u},
            )
        else:
            for dvName in self.DVs:
                dv = self.DVs[dvName]
                optProb.addVarGroup(
                    dvName, dv.nVal, "c", value=dv.value, lower=dv.lower, upper=dv.upper, scale=dv.scale
                )

    def writePointSet(self, name, fileName):
        """
        Write a given point set to a tecplot file

        Parameters
        ----------
        name : str
             The name of the point set to write to a file

        fileName : str
           Filename for tecplot file. Should have no extension, an
           extension will be added
        """
        coords = self.update(name)
        fileName = fileName + "_%s.dat" % name
        f = openTecplot(fileName, 3)
        writeTecplot1D(f, name, coords)
        closeTecplot(f)

    # ----------------------------------------------------------------------- #
    #      THE REMAINDER OF THE FUNCTIONS NEED NOT BE CALLED BY THE USER      #
    # ----------------------------------------------------------------------- #

    @abstractmethod
    def _updateModel(self):
        """
        Set each of the DVs in the internal ESP/VSP model
        """
        pass

    @abstractmethod
    def _updateProjectedPts(self):
        """
        Internally updates the coordinates of the projected points
        """
        pass

    @abstractmethod
    def _computeSurfJacobian(self):
        """
        This routine comptues the jacobian of the surface with respect
        to the design variables. Since our point sets are rigidly linked to
        the projection points, this is all we need to calculate. The input
        pointSets is a list or dictionary of pointSets to calculate the jacobian for.
        """
        pass<|MERGE_RESOLUTION|>--- conflicted
+++ resolved
@@ -9,23 +9,15 @@
 # Standard Python modules
 from abc import abstractmethod
 from collections import OrderedDict
-<<<<<<< HEAD
 
 # External modules
-=======
+from mpi4py import MPI
 import numpy as np
-import copy
->>>>>>> 94909eba
-from mpi4py import MPI
 from pyspline.utils import closeTecplot, openTecplot, writeTecplot1D
 
 # Local modules
 from .BaseDVGeo import BaseDVGeometry
-<<<<<<< HEAD
-=======
 from .designVars import geoDVComposite
-from pyspline.utils import openTecplot, closeTecplot, writeTecplot1D
->>>>>>> 94909eba
 
 
 class DVGeoSketch(BaseDVGeometry):
